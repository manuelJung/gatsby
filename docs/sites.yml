--- conflicted
+++ resolved
@@ -6664,7 +6664,6 @@
   built_by: Mediacurrent
   built_by_url: https://www.mediacurrent.com
   featured: false
-<<<<<<< HEAD
 - title: Behalf
   url: https://www.behalf.no/
   main_url: https://www.behalf.no/
@@ -6685,7 +6684,7 @@
     - User Experience
   built_by: Behalf
   built_by_url: https://www.behalf.no/
-=======
+  featured: false
 - title: Saxenhammer & Co.
   url: https://saxenhammer-co.com/
   main_url: https://saxenhammer-co.com/
@@ -6697,5 +6696,4 @@
     - Business
   built_by: Axel Fuhrmann
   built_by_url: https://axelfuhrmann.com/
->>>>>>> 700e9bee
   featured: false