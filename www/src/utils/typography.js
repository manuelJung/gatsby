--- conflicted
+++ resolved
@@ -301,20 +301,6 @@
       ".egghead-video": {
         border: `none`,
       },
-<<<<<<< HEAD
-=======
-      [mediaQueries.lg]: {
-        ".gatsby-highlight, .post-body .gatsby-resp-image-link, .gatsby-code-title": {
-          marginLeft: `-${space[6]}`,
-          marginRight: `-${space[6]}`,
-        },
-      },
-      [mediaQueries.xxl]: {
-        html: {
-          fontSize: `${(18 / 16) * 100}%`,
-        },
-      },
->>>>>>> ba30df54
       // PrismJS syntax highlighting token styles
       // https://www.gatsbyjs.org/packages/gatsby-remark-prismjs/
       ".token": {
