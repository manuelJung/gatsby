--- conflicted
+++ resolved
@@ -1,11 +1,7 @@
 {
   "name": "gatsby-remark-images",
   "description": "Processes images in markdown so they can be used in the production build.",
-<<<<<<< HEAD
   "version": "2.0.0-alpha.5",
-=======
-  "version": "1.5.53",
->>>>>>> 0649a0e8
   "author": "Kyle Mathews <mathews.kyle@gmail.com>",
   "bugs": {
     "url": "https://github.com/gatsbyjs/gatsby/issues"
@@ -13,11 +9,7 @@
   "dependencies": {
     "@babel/runtime": "^7.0.0-beta.38",
     "cheerio": "^1.0.0-rc.2",
-<<<<<<< HEAD
     "gatsby-plugin-sharp": ">2.0.0-alpha",
-=======
-    "gatsby-plugin-sharp": "^1.6.37",
->>>>>>> 0649a0e8
     "is-relative-url": "^2.0.0",
     "lodash": "^4.17.4",
     "slash": "^1.0.0",
@@ -38,14 +30,7 @@
   ],
   "license": "MIT",
   "main": "index.js",
-<<<<<<< HEAD
-  "repository": {
-    "type": "git",
-    "url": "https://github.com/gatsbyjs/gatsby.git"
-  },
-=======
   "repository": "https://github.com/gatsbyjs/gatsby/tree/master/packages/gatsby-remark-images",
->>>>>>> 0649a0e8
   "scripts": {
     "build": "babel src --out-dir . --ignore __tests__",
     "prepublish": "cross-env NODE_ENV=production npm run build",
