import prefetchHelper from "./prefetch"
import emitter from "./emitter"
import { setMatchPaths, findPath, findMatchPath } from "./find-path"

/**
 * Available resource loading statuses
 */
export const PageResourceStatus = {
  /**
   * At least one of critical resources failed to load
   */
  Error: `error`,
  /**
   * Resources loaded successfully
   */
  Success: `success`,
}

const preferDefault = m => (m && m.default) || m

const stripSurroundingSlashes = s => {
  s = s[0] === `/` ? s.slice(1) : s
  s = s.endsWith(`/`) ? s.slice(0, -1) : s
  return s
}

const createPageDataUrl = path => {
  const fixedPath = path === `/` ? `index` : stripSurroundingSlashes(path)
  return `${__PATH_PREFIX__}/page-data/${fixedPath}/page-data.json`
}

const doFetch = (url, method = `GET`) =>
  new Promise((resolve, reject) => {
    const req = new XMLHttpRequest()
    req.open(method, url, true)
    req.onreadystatechange = () => {
      if (req.readyState == 4) {
        resolve(req)
      }
    }
    req.send(null)
  })

const loadPageDataJson = loadObj => {
  const { pagePath, retries = 0 } = loadObj
  const url = createPageDataUrl(pagePath)
  return doFetch(url).then(req => {
    const { status, responseText } = req

    // Handle 200
    if (status === 200) {
      try {
        const jsonPayload = JSON.parse(responseText)
        if (jsonPayload.path === undefined) {
          throw new Error(`not a valid pageData response`)
        }

        return Object.assign(loadObj, {
          status: PageResourceStatus.Success,
          payload: jsonPayload,
        })
      } catch (err) {
        // continue regardless of error
      }
    }

    // Handle 404
    if (status === 404 || status === 200) {
      // If the request was for a 404 page and it doesn't exist, we're done
      if (pagePath === `/404.html`) {
        return Object.assign(loadObj, {
          status: PageResourceStatus.Error,
        })
      }

      // Need some code here to cache the 404 request. In case
      // multiple loadPageDataJsons result in 404s
      return loadPageDataJson(
        Object.assign(loadObj, { pagePath: `/404.html`, notFound: true })
      )
    }

    // handle 500 response (Unrecoverable)
    if (status === 500) {
      return Object.assign(loadObj, {
        status: PageResourceStatus.Error,
      })
    }

    // Handle everything else, including status === 0, and 503s. Should retry
    if (retries < 3) {
      return loadPageDataJson(Object.assign(loadObj, { retries: retries + 1 }))
    }

    // Retried 3 times already, result is an error.
    return Object.assign(loadObj, {
      status: PageResourceStatus.Error,
    })
  })
}

const doesConnectionSupportPrefetch = () => {
  if (
    `connection` in navigator &&
    typeof navigator.connection !== `undefined`
  ) {
    if ((navigator.connection.effectiveType || ``).includes(`2g`)) {
      return false
    }
    if (navigator.connection.saveData) {
      return false
    }
  }
  return true
}

const toPageResources = (pageData, component = null, widgets = null) => {
  const page = {
    componentChunkName: pageData.componentChunkName,
    path: pageData.path,
    webpackCompilationHash: pageData.webpackCompilationHash,
    matchPath: pageData.matchPath,
  }

  return {
    component,
    json: pageData.result,
    page,
    widgets,
  }
}

export class BaseLoader {
  constructor(loadComponent, matchPaths) {
    // Map of pagePath -> Page. Where Page is an object with: {
    //   status: PageResourceStatus.Success || PageResourceStatus.Error,
    //   payload: PageResources, // undefined if PageResourceStatus.Error
    // }
    // PageResources is {
    //   component,
    //   json: pageData.result,
    //   page: {
    //     componentChunkName,
    //     path,
    //     webpackCompilationHash,
    //   }
    // }
    this.pageDb = new Map()
    this.widgetDb = new Map()
    this.inFlightDb = new Map()
    this.pageDataDb = new Map()
    this.prefetchTriggered = new Set()
    this.prefetchCompleted = new Set()
    this.loadComponent = loadComponent
    setMatchPaths(matchPaths)
  }

  setApiRunner(apiRunner) {
    this.apiRunner = apiRunner
    this.prefetchDisabled = apiRunner(`disableCorePrefetching`).some(a => a)
  }

  loadPageDataJson(rawPath) {
    const pagePath = findPath(rawPath)
    if (this.pageDataDb.has(pagePath)) {
      return Promise.resolve(this.pageDataDb.get(pagePath))
    }

    return loadPageDataJson({ pagePath }).then(pageData => {
      this.pageDataDb.set(pagePath, pageData)

      return pageData
    })
  }

  loadWidgets(rawWidgets) {
    if (!rawWidgets) {
      return Promise.resolve(null)
    }
    const list = Object.entries(rawWidgets)
    return Promise.all(
      list.map(row =>
        this.widgetDb.has(row[0])
          ? Promise.resolve(this.widgetDb.get(row[0]))
          : this.loadComponent(row[1])
      )
    ).then(components => {
      let widgets = {}
      for (let i = 0; i < list.length; i++) {
        widgets[list[i][0]] = components[i]
        if (!this.widgetDb.has(list[i][0])) {
          this.widgetDb.set(list[i][0], components[i])
        }
      }
      return widgets
    })
  }

  findMatchPath(rawPath) {
    return findMatchPath(rawPath)
  }

  // TODO check all uses of this and whether they use undefined for page resources not exist
  loadPage(rawPath) {
    const pagePath = findPath(rawPath)
    if (this.pageDb.has(pagePath)) {
      const page = this.pageDb.get(pagePath)
      return Promise.resolve(page.payload)
    }
    if (this.inFlightDb.has(pagePath)) {
      return this.inFlightDb.get(pagePath)
    }

    const inFlight = Promise.all([
      this.loadAppData(),
      this.loadPageDataJson(pagePath),
    ])
      .then(allData => {
        const result = allData[1]
        if (result.status === PageResourceStatus.Error) {
          return {
            status: PageResourceStatus.Error,
          }
        }

<<<<<<< HEAD
        const pageData = result.payload
        const { componentChunkName, widgetChunkNames } = pageData

        return Promise.all([
          this.loadComponent(componentChunkName),
          this.loadWidgets(widgetChunkNames),
        ]).then(([component, widgets]) => {
=======
        let pageData = result.payload
        const { componentChunkName } = pageData
        return this.loadComponent(componentChunkName).then(component => {
>>>>>>> 8f0d034f
          const finalResult = { createdAt: new Date() }
          let pageResources
          if (!component) {
            finalResult.status = PageResourceStatus.Error
          } else {
            finalResult.status = PageResourceStatus.Success
            if (result.notFound === true) {
              finalResult.notFound = true
            }
<<<<<<< HEAD
            pageResources = toPageResources(pageData, component, widgets)
=======
            pageData = Object.assign(pageData, {
              webpackCompilationHash: allData[0]
                ? allData[0].webpackCompilationHash
                : ``,
            })
            pageResources = toPageResources(pageData, component)
>>>>>>> 8f0d034f
            finalResult.payload = pageResources
            emitter.emit(`onPostLoadPageResources`, {
              page: pageResources,
              pageResources,
            })
          }
          this.pageDb.set(pagePath, finalResult)
          // undefined if final result is an error
          return pageResources
        })
      })
      // prefer duplication with then + catch over .finally to prevent problems in ie11 + firefox
      .then(response => {
        this.inFlightDb.delete(pagePath)
        return response
      })
      .catch(err => {
        this.inFlightDb.delete(pagePath)
        throw err
      })

    this.inFlightDb.set(pagePath, inFlight)
    return inFlight
  }

  // returns undefined if loading page ran into errors
  loadPageSync(rawPath) {
    const pagePath = findPath(rawPath)
    if (this.pageDb.has(pagePath)) {
      return this.pageDb.get(pagePath).payload
    }
    return undefined
  }

  shouldPrefetch(pagePath) {
    // Skip prefetching if we know user is on slow or constrained connection
    if (!doesConnectionSupportPrefetch()) {
      return false
    }

    // Check if the page exists.
    if (this.pageDb.has(pagePath)) {
      return false
    }

    return true
  }

  prefetch(pagePath) {
    if (!this.shouldPrefetch(pagePath)) {
      return false
    }

    // Tell plugins with custom prefetching logic that they should start
    // prefetching this path.
    if (!this.prefetchTriggered.has(pagePath)) {
      this.apiRunner(`onPrefetchPathname`, { pathname: pagePath })
      this.prefetchTriggered.add(pagePath)
    }

    // If a plugin has disabled core prefetching, stop now.
    if (this.prefetchDisabled) {
      return false
    }

    const realPath = findPath(pagePath)
    // Todo make doPrefetch logic cacheable
    // eslint-disable-next-line consistent-return
    this.doPrefetch(realPath).then(() => {
      if (!this.prefetchCompleted.has(pagePath)) {
        this.apiRunner(`onPostPrefetchPathname`, { pathname: pagePath })
        this.prefetchCompleted.add(pagePath)
      }
    })

    return true
  }

  doPrefetch(pagePath) {
    throw new Error(`doPrefetch not implemented`)
  }

  hovering(rawPath) {
    this.loadPage(rawPath)
  }

  getResourceURLsForPathname(rawPath) {
    const pagePath = findPath(rawPath)
    const page = this.pageDataDb.get(pagePath)
    if (page) {
      const pageResources = toPageResources(page.payload)

      return [
        ...createComponentUrls(pageResources.page.componentChunkName),
        createPageDataUrl(pagePath),
      ]
    } else {
      return null
    }
  }

  isPageNotFound(rawPath) {
    const pagePath = findPath(rawPath)
    const page = this.pageDb.get(pagePath)
    return page && page.notFound === true
  }

  loadAppData(retries = 0) {
    return doFetch(`${__PATH_PREFIX__}/page-data/app-data.json`).then(req => {
      const { status, responseText } = req

      let appData

      if (status !== 200 && retries < 3) {
        // Retry 3 times incase of non-200 responses
        return this.loadAppData(retries + 1)
      }

      // Handle 200
      if (status === 200) {
        try {
          const jsonPayload = JSON.parse(responseText)
          if (jsonPayload.webpackCompilationHash === undefined) {
            throw new Error(`not a valid app-data response`)
          }

          appData = jsonPayload
        } catch (err) {
          // continue regardless of error
        }
      }

      return appData
    })
  }
}

const createComponentUrls = componentChunkName =>
  (window.___chunkMapping[componentChunkName] || []).map(
    chunk => __PATH_PREFIX__ + chunk
  )

export class ProdLoader extends BaseLoader {
  constructor(asyncRequires, matchPaths) {
    const loadComponent = chunkName =>
      asyncRequires.components[chunkName]
        ? asyncRequires.components[chunkName]()
            .then(preferDefault)
            // loader will handle the case when component is null
            .catch(() => null)
        : Promise.resolve()

    super(loadComponent, matchPaths)
  }

  doPrefetch(pagePath) {
    const pageDataUrl = createPageDataUrl(pagePath)
    return prefetchHelper(pageDataUrl, {
      crossOrigin: `anonymous`,
      as: `fetch`,
    })
      .then(() =>
        // This was just prefetched, so will return a response from
        // the cache instead of making another request to the server
        this.loadPageDataJson(pagePath)
      )
      .then(result => {
        if (result.status !== PageResourceStatus.Success) {
          return Promise.resolve()
        }
        const pageData = result.payload
        const chunkName = pageData.componentChunkName
        let componentUrls = createComponentUrls(chunkName)

        if (pageData.widgetChunkNames) {
          const widgetsToPreload = Object.keys(
            pageData.widgetChunkNames
          ).filter(name => !this.widgetDb.has(name))
          const widgetUrls = widgetsToPreload.map(widgetName =>
            createComponentUrls(pageData.widgetChunkNames[widgetName])
          )
          componentUrls = [].concat(componentUrls, ...widgetUrls)
        }

        return Promise.all(
          componentUrls.map(hash => prefetchHelper(hash))
        ).then(() => pageData)
      })
  }

  loadPageDataJson(rawPath) {
    return super.loadPageDataJson(rawPath).then(data => {
      if (data.notFound) {
        // check if html file exist using HEAD request:
        // if it does we should navigate to it instead of showing 404
        return doFetch(rawPath, `HEAD`).then(req => {
          if (req.status === 200) {
            // page (.html file) actually exist (or we asked for 404 )
            // returning page resources status as errored to trigger
            // regular browser navigation to given page
            return {
              status: PageResourceStatus.Error,
            }
          }

          // if HEAD request wasn't 200, return notFound result
          // and show 404 page
          return data
        })
      }
      return data
    })
  }
}

let instance

export const setLoader = _loader => {
  instance = _loader
}

export const publicLoader = {
  // Deprecated methods. As far as we're aware, these are only used by
  // core gatsby and the offline plugin, however there's a very small
  // chance they're called by others.
  getResourcesForPathname: rawPath => {
    console.warn(
      `Warning: getResourcesForPathname is deprecated. Use loadPage instead`
    )
    return instance.i.loadPage(rawPath)
  },
  getResourcesForPathnameSync: rawPath => {
    console.warn(
      `Warning: getResourcesForPathnameSync is deprecated. Use loadPageSync instead`
    )
    return instance.i.loadPageSync(rawPath)
  },
  enqueue: rawPath => instance.prefetch(rawPath),

  // Real methods
  getResourceURLsForPathname: rawPath =>
    instance.getResourceURLsForPathname(rawPath),
  loadPage: rawPath => instance.loadPage(rawPath),
  loadPageSync: rawPath => instance.loadPageSync(rawPath),
  prefetch: rawPath => instance.prefetch(rawPath),
  isPageNotFound: rawPath => instance.isPageNotFound(rawPath),
  hovering: rawPath => instance.hovering(rawPath),
  loadAppData: () => instance.loadAppData(),
}

export default publicLoader<|MERGE_RESOLUTION|>--- conflicted
+++ resolved
@@ -223,7 +223,6 @@
           }
         }
 
-<<<<<<< HEAD
         const pageData = result.payload
         const { componentChunkName, widgetChunkNames } = pageData
 
@@ -231,11 +230,6 @@
           this.loadComponent(componentChunkName),
           this.loadWidgets(widgetChunkNames),
         ]).then(([component, widgets]) => {
-=======
-        let pageData = result.payload
-        const { componentChunkName } = pageData
-        return this.loadComponent(componentChunkName).then(component => {
->>>>>>> 8f0d034f
           const finalResult = { createdAt: new Date() }
           let pageResources
           if (!component) {
@@ -245,16 +239,12 @@
             if (result.notFound === true) {
               finalResult.notFound = true
             }
-<<<<<<< HEAD
-            pageResources = toPageResources(pageData, component, widgets)
-=======
             pageData = Object.assign(pageData, {
               webpackCompilationHash: allData[0]
                 ? allData[0].webpackCompilationHash
                 : ``,
             })
-            pageResources = toPageResources(pageData, component)
->>>>>>> 8f0d034f
+            pageResources = toPageResources(pageData, component, widgets)
             finalResult.payload = pageResources
             emitter.emit(`onPostLoadPageResources`, {
               page: pageResources,
