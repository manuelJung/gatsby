// @flow

const fs = require(`fs-extra`)
const report = require(`gatsby-cli/lib/reporter`)

const path = require(`path`)
const { store } = require(`../redux`)
const { boundActionCreators } = require(`../redux/actions`)
const pageDataUtil = require(`../utils/page-data`)
const { getCodeFrame } = require(`./graphql-errors`)
const { default: errorParser } = require(`./error-parser`)

const resultHashes = new Map()

type QueryJob = {
  id: string,
  hash?: string,
  query: string,
  componentPath: string,
  context: Object,
  isPage: Boolean,
}

// Run query
module.exports = async (graphqlRunner, queryJob: QueryJob) => {
  const { program } = store.getState()

  const graphql = (query, context) => graphqlRunner.query(query, context)

  // Run query
  let result
  // Nothing to do if the query doesn't exist.
  if (!queryJob.query || queryJob.query === ``) {
    result = {}
  } else {
    result = await graphql(queryJob.query, queryJob.context)
  }

  // If there's a graphql error then log the error. If we're building, also
  // quit.
  if (result && result.errors) {
    let urlPath = undefined
    let queryContext = {}
    const plugin = queryJob.pluginCreatorId || `none`

    if (queryJob.isPage) {
      urlPath = queryJob.context.path
      queryContext = queryJob.context.context
    }

    const structuredErrors = result.errors
      .map(e => {
        const structuredError = errorParser({
          message: e.message,
        })

        structuredError.context = {
          ...structuredError.context,
          codeFrame: getCodeFrame(
            queryJob.query,
            e.locations && e.locations[0].line,
            e.locations && e.locations[0].column
          ),
          filePath: queryJob.componentPath,
          ...(urlPath && { urlPath }),
          ...queryContext,
          plugin,
        }

        return structuredError
      })
      .filter(Boolean)

    report.panicOnBuild(structuredErrors)
  }

  // Add the page context onto the results.
  if (queryJob && queryJob.isPage) {
    result[`pageContext`] = Object.assign({}, queryJob.context)
  }

  // Delete internal data from pageContext
  if (result.pageContext) {
    delete result.pageContext.path
    delete result.pageContext.internalComponentName
    delete result.pageContext.component
    delete result.pageContext.componentChunkName
    delete result.pageContext.updatedAt
    delete result.pageContext.pluginCreator___NODE
    delete result.pageContext.pluginCreatorId
    delete result.pageContext.componentPath
    delete result.pageContext.context
<<<<<<< HEAD
    delete result.pageContext.widgets
    delete result.pageContext.widgetChunkNames
=======
    delete result.pageContext.isCreatedByStatefulCreatePages
>>>>>>> 8f0d034f
  }

  const resultJSON = JSON.stringify(result)
  const resultHash = require(`crypto`)
    .createHash(`sha1`)
    .update(resultJSON)
    .digest(`base64`)
  if (resultHash !== resultHashes.get(queryJob.id)) {
    resultHashes.set(queryJob.id, resultHash)

    if (queryJob.isPage) {
      const publicDir = path.join(program.directory, `public`)
      const { pages } = store.getState()
      const page = pages.get(queryJob.id)
      await pageDataUtil.write({ publicDir }, page, result)
    } else {
      // The babel plugin is hard-coded to load static queries from
      // public/static/d/
      const resultPath = path.join(
        program.directory,
        `public`,
        `static`,
        `d`,
        `${queryJob.hash}.json`
      )
      await fs.outputFile(resultPath, resultJSON)
    }
  }

  boundActionCreators.pageQueryRun({
    path: queryJob.id,
    componentPath: queryJob.componentPath,
    isPage: queryJob.isPage,
  })

  // Sets pageData to the store, here for easier access to the resultHash
  if (
    process.env.GATSBY_EXPERIMENTAL_PAGE_BUILD_ON_DATA_CHANGES &&
    queryJob.isPage
  ) {
    boundActionCreators.setPageData({
      id: queryJob.id,
      resultHash,
    })
  }
  return result
}<|MERGE_RESOLUTION|>--- conflicted
+++ resolved
@@ -90,12 +90,9 @@
     delete result.pageContext.pluginCreatorId
     delete result.pageContext.componentPath
     delete result.pageContext.context
-<<<<<<< HEAD
     delete result.pageContext.widgets
     delete result.pageContext.widgetChunkNames
-=======
     delete result.pageContext.isCreatedByStatefulCreatePages
->>>>>>> 8f0d034f
   }
 
   const resultJSON = JSON.stringify(result)
