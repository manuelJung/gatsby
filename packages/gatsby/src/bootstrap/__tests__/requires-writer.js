--- conflicted
+++ resolved
@@ -4,26 +4,6 @@
 
 const now = 1564229078922
 
-<<<<<<< HEAD
-const newMockState = () => {
-  const pages = new Map()
-  pages.set(`path1`, {
-    component: `component1`,
-    componentChunkName: `chunkName1`,
-    matchPath: `matchPath1`,
-    path: `/path1`,
-  })
-  pages.set(`path2`, {
-    component: `component2`,
-    componentChunkName: `chunkName2`,
-    widgets: {
-      WidgetA: `widget1`,
-    },
-    widgetChunkNames: {
-      WidgetA: `widgetChunkName1`,
-    },
-    path: `/path2`,
-=======
 const generatePagesState = pages => {
   let state = new Map()
   pages.forEach(page => {
@@ -32,7 +12,6 @@
       componentChunkName: ``,
       ...page,
     })
->>>>>>> 8f0d034f
   })
 
   return state
