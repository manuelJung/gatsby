--- conflicted
+++ resolved
@@ -15,19 +15,15 @@
 const { store } = require(`..`)
 const fileExistsSync = require(`fs-exists-cached`).sync
 const joiSchemas = require(`../../joi-schemas/joi`)
-<<<<<<< HEAD
 const {
   generateComponentChunkName,
   generateWidgetChunkName,
 } = require(`../../utils/js-chunk-names`)
-=======
-const { generateComponentChunkName } = require(`../../utils/js-chunk-names`)
 const {
   getCommonDir,
   truncatePath,
   tooLongSegmentsInPath,
 } = require(`../../utils/path`)
->>>>>>> 8f0d034f
 const apiRunnerNode = require(`../../utils/api-runner-node`)
 const { trackCli } = require(`gatsby-telemetry`)
 const { getNonGatsbyCodeFrame } = require(`../../utils/stack-trace-utils`)
