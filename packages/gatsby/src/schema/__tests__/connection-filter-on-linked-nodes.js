--- conflicted
+++ resolved
@@ -30,23 +30,18 @@
   nodes.forEach(node => store.dispatch({ type: `CREATE_NODE`, payload: node }))
 
   await build({})
-  const { schema } = store.getState()
-
-<<<<<<< HEAD
-  let context = { path: `foo` }
-  return graphql(schema, query, undefined, {
-    ...context,
-    nodeModel: new LocalNodeModel({
-      schemaComposer,
-      schema,
-      nodeStore,
-      createPageDependency: jest.fn(),
-    }),
-  })
-=======
+  const {
+    schema,
+    schemaCustomization: { composer: schemaComposer },
+  } = store.getState()
+
   const context = { path: `foo` }
-  return graphql(schema, query, undefined, withResolverContext(context))
->>>>>>> a3288b8e
+  return graphql(
+    schema,
+    query,
+    undefined,
+    withResolverContext(context, schema, schemaComposer)
+  )
 }
 
 describe(`filtering on linked nodes`, () => {
