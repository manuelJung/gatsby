--- conflicted
+++ resolved
@@ -1,11 +1,7 @@
 {
   "name": "gatsby",
   "description": "React.js Static Site Generator",
-<<<<<<< HEAD
   "version": "2.0.0-alpha.f20ac0ed",
-=======
-  "version": "1.9.164",
->>>>>>> 36ac7c75
   "author": "Kyle Mathews <mathews.kyle@gmail.com>",
   "bin": {
     "gatsby": "./dist/bin/gatsby.js"
